[package]
name = "bevy_ggrs"
version = "0.14.0"
authors = ["Georg Schuppe <georg.schuppe@gmail.com>"]
edition = "2021"
description = "Bevy plugin for the GGRS P2P rollback networking library"
license = "MIT OR Apache-2.0"
readme = "README.md"
repository = "https://github.com/gschup/bevy_ggrs"
keywords = ["gamedev", "networking", "ggpo", "rollback", "bevy"]
categories = ["network-programming", "game-development"]

# See more keys and their definitions at https://doc.rust-lang.org/cargo/reference/manifest.html

[features]
wasm-bindgen = ["instant/wasm-bindgen", "ggrs/wasm-bindgen"]

[dependencies]
<<<<<<< HEAD
bevy = { version = "0.13", default-features = false }
bytemuck = { version = "1.7", features=["derive"]}
=======
bevy = { version = "0.12", default-features = false }
bytemuck = { version = "1.7", features = ["derive"] }
>>>>>>> 87b5866c
instant = { version = "0.1", optional = true }
log = "0.4"
#ggrs = { version= "0.10.0", features=["sync-send"]}
ggrs = { git = "https://github.com/gschup/ggrs", features = ["sync-send"] }
seahash = "4.1"

[dev-dependencies]
bevy = { version = "0.13", default-features = true }
clap = { version = "4.4", features = ["derive"] }
rand = "0.8.4"
rand_xoshiro = "0.6"
serde = "1.0.196"
serde_json = "1.0"
serial_test = "2.0"

# Examples
[[example]]
name = "box_game_p2p"
path = "examples/box_game/box_game_p2p.rs"

[[example]]
name = "box_game_spectator"
path = "examples/box_game/box_game_spectator.rs"

[[example]]
name = "box_game_synctest"
path = "examples/box_game/box_game_synctest.rs"

[[example]]
name = "particles"
path = "examples/stress_tests/particles.rs"<|MERGE_RESOLUTION|>--- conflicted
+++ resolved
@@ -16,13 +16,8 @@
 wasm-bindgen = ["instant/wasm-bindgen", "ggrs/wasm-bindgen"]
 
 [dependencies]
-<<<<<<< HEAD
 bevy = { version = "0.13", default-features = false }
-bytemuck = { version = "1.7", features=["derive"]}
-=======
-bevy = { version = "0.12", default-features = false }
 bytemuck = { version = "1.7", features = ["derive"] }
->>>>>>> 87b5866c
 instant = { version = "0.1", optional = true }
 log = "0.4"
 #ggrs = { version= "0.10.0", features=["sync-send"]}
